[build]
base = "website/"
publish = "public"
command = "npm install; hugo --gc --minify"

[context.production.environment]
HUGO_VERSION = "0.120.4"
HUGO_ENV = "production"
HUGO_ENABLEGITINFO = "true"

[context.split1]
command = "npm install; hugo --gc --minify --enableGitInfo"

[context.split1.environment]
HUGO_VERSION = "0.120.4"
HUGO_ENV = "production"

[context.deploy-preview]
<<<<<<< HEAD
command = "npm install; hugo --gc --minify --buildFuture"
=======
command = "npm install; hugo --gc --minify --buildFuture
>>>>>>> 07dfa3f5

[context.deploy-preview.environment]
HUGO_VERSION = "0.120.4"

[context.branch-deploy]
command = "npm install; hugo --gc --minify"

[context.branch-deploy.environment]
HUGO_VERSION = "0.120.4"

[context.next.environment]
HUGO_ENABLEGITINFO = "true"<|MERGE_RESOLUTION|>--- conflicted
+++ resolved
@@ -4,7 +4,7 @@
 command = "npm install; hugo --gc --minify"
 
 [context.production.environment]
-HUGO_VERSION = "0.120.4"
+HUGO_VERSION = "0.121.1"
 HUGO_ENV = "production"
 HUGO_ENABLEGITINFO = "true"
 
@@ -12,24 +12,20 @@
 command = "npm install; hugo --gc --minify --enableGitInfo"
 
 [context.split1.environment]
-HUGO_VERSION = "0.120.4"
+HUGO_VERSION = "0.121.1"
 HUGO_ENV = "production"
 
 [context.deploy-preview]
-<<<<<<< HEAD
 command = "npm install; hugo --gc --minify --buildFuture"
-=======
-command = "npm install; hugo --gc --minify --buildFuture
->>>>>>> 07dfa3f5
 
 [context.deploy-preview.environment]
-HUGO_VERSION = "0.120.4"
+HUGO_VERSION = "0.121.1"
 
 [context.branch-deploy]
 command = "npm install; hugo --gc --minify"
 
 [context.branch-deploy.environment]
-HUGO_VERSION = "0.120.4"
+HUGO_VERSION = "0.121.1"
 
 [context.next.environment]
 HUGO_ENABLEGITINFO = "true"